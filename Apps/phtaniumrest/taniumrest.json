--- conflicted
+++ resolved
@@ -1960,21 +1960,13 @@
                     "order": 0
                 },
                 "group_name": {
-<<<<<<< HEAD
-                    "description": "Computer group name on which the query will be executed (manual query only)",
-=======
-                    "description": "The Tanium Computer Group name on which the query will be executed. If left blank, will execute on all registered IP addresses/hostnames in your Tanium instance",
->>>>>>> 394e5b51
+                    "description": "The Tanium Computer Group name on which the query will be executed (manual query only)",
                     "data_type": "string",
                     "required": false,
                     "order": 1
                 },
                 "is_saved_question": {
-<<<<<<< HEAD
-                    "description": "This query is the name of a saved question",
-=======
-                    "description": "Check this box if your query text parameter refers to a 'Saved Question' on your Tanium instance",
->>>>>>> 394e5b51
+                    "description": "Check this box if the query text parameter refers to a 'Saved Question' on your Tanium",
                     "data_type": "boolean",
                     "required": false,
                     "order": 2
